--- conflicted
+++ resolved
@@ -1,4 +1,3 @@
-<<<<<<< HEAD
 from datetime import timedelta
 from airflow import DAG
 from airflow.operators.dummy import DummyOperator
@@ -113,132 +112,4 @@
     start >> check_folder_task
     check_folder_task >> [trigger_processing, no_files_found]
     trigger_processing >> end
-    no_files_found >> end
-=======
-from airflow import DAG
-from airflow.operators.python import PythonOperator, BranchPythonOperator
-from airflow.operators.dummy import DummyOperator
-from airflow.operators.trigger_dagrun import TriggerDagRunOperator
-from airflow.utils.dates import days_ago
-import os
-import logging
-import re
-
-# Set up logging
-logger = logging.getLogger("airflow.task")
-
-# Default arguments for the DAG
-default_args = {
-    'owner': 'lowtouch.ai_developers',
-    'depends_on_past': False,
-    'retries': 1,
-}
-
-# UUID regex pattern (matches standard UUID format: 8-4-4-4-12)
-UUID_PATTERN = re.compile(
-    r'^[0-9a-fA-F]{8}-[0-9a-fA-F]{4}-[0-9a-fA-F]{4}-[0-9a-fA-F]{4}-[0-9a-fA-F]{12}$'
-)
-
-def check_and_process_folder(**context):
-    folder_path = '/appz/data/vector_watch_file_pdf'
-    
-    try:
-        if not os.path.exists(folder_path):
-            logger.error(f"Base folder {folder_path} does not exist")
-            raise Exception(f"Folder {folder_path} not found")
-        
-        uuid_dirs = []
-        for dir_name in os.listdir(folder_path):
-            if UUID_PATTERN.match(dir_name):
-                full_path = os.path.join(folder_path, dir_name)
-                if os.path.isdir(full_path):
-                    uuid_dirs.append(dir_name)
-        
-        if not uuid_dirs:
-            logger.info("No UUID directories found in the monitored folder")
-            return None
-
-        for uuid_dir in uuid_dirs:
-            uuid_path = os.path.join(folder_path, uuid_dir)
-            pdf_files = []
-            
-            for root, dirs, files in os.walk(uuid_path):
-                if 'archive' in dirs:
-                    dirs.remove('archive')
-                if 'archive' in root.lower():
-                    continue
-                    
-                pdf_files.extend(
-                    os.path.join(root, f) 
-                    for f in files 
-                    if f.lower().endswith('.pdf')
-                )
-            
-            if pdf_files:
-                logger.info(f"Found {len(pdf_files)} PDF files in UUID {uuid_dir}")
-                # Push UUID to XCom
-                context['ti'].xcom_push(key='uuid', value=uuid_dir)
-                return uuid_dir
-        
-        logger.info("No PDF files found in any UUID directories")
-        return None
-
-    except Exception as e:
-        logger.error(f"Error in check_and_process_folder: {str(e)}")
-        raise
-
-def branch_func(**context):
-    uuid = context['ti'].xcom_pull(task_ids='check_pdf_folder', key='uuid')
-    if uuid:
-        return 'trigger_pdf_processing'
-    return 'no_files_found'
-
-# DAG definition
-with DAG(
-    'shared_monitor_folder_pdf',
-    default_args=default_args,
-    description='Monitors UUID folders for PDF files and triggers processing',
-    schedule_interval='* * * * *',
-    start_date=days_ago(1),
-    catchup=False,
-) as dag:
-
-    start = DummyOperator(
-        task_id='start'
-    )
-
-    check_folder = PythonOperator(
-        task_id='check_pdf_folder',
-        python_callable=check_and_process_folder,
-        provide_context=True,
-    )
-
-    branch_task = BranchPythonOperator(
-        task_id='branch_task',
-        python_callable=branch_func,
-        provide_context=True,
-    )
-
-    no_files = DummyOperator(
-        task_id='no_files_found'
-    )
-
-    trigger_processing = TriggerDagRunOperator(
-        task_id='trigger_pdf_processing',
-        trigger_dag_id='shared_process_file_pdf2vector',
-        conf={"uuid": "{{ ti.xcom_pull(task_ids='check_pdf_folder', key='uuid') }}"},
-        reset_dag_run=True,
-        wait_for_completion=True,
-    )
-
-    end = DummyOperator(
-        task_id='end',
-        trigger_rule='none_failed'
-    )
-
-    # Updated task dependencies
-    start >> check_folder >> branch_task
-    branch_task >> [no_files, trigger_processing] >> end
-
-logger.info("DAG shared_monitor_folder_pdf loaded successfully")
->>>>>>> 9b6168a3
+    no_files_found >> end