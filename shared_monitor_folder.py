from airflow import DAG
from airflow.operators.python import PythonOperator
from airflow.sensors.filesystem import FileSensor
from airflow.utils.dates import days_ago
import os
import uuid
import logging

# Set up logging
logger = logging.getLogger("airflow.task")

# Default arguments for the DAG
default_args = {
    'owner': 'airflow',
    'depends_on_past': False,
    'email_on_failure': False,
    'email_on_retry': False,
    'retries': 1,
}
<<<<<<< HEAD

# Function to log detected files with error handling
=======
# Function to log detected files
>>>>>>> b86fff11
def log_detected_files(**context):
    try:
        file_path = context['task_instance'].xcom_pull(task_ids='watch_for_pdfs')
        run_id = str(uuid.uuid4())
        if file_path:
            logger.info(f"New PDF file detected: {file_path}")
            logger.info(f"Generated run_id: {run_id}")
        else:
            logger.info("No new PDF files detected")
    except Exception as e:
        logger.error(f"Error in log_detected_files: {str(e)}")
        raise

# DAG definition with error handling
try:
    with DAG(
        'pdf_file_watcher',
        default_args=default_args,
        description='Monitors a folder for new PDF files and logs detection',
        schedule_interval='@hourly',
        start_date=days_ago(1),
        catchup=False,
    ) as dag:

        # FileSensor to monitor the folder
        watch_folder = FileSensor(
            task_id='watch_for_pdfs',
            filepath='/appz/data/vector_watch_file_pdf/*/*.pdf',
            fs_conn_id='fs_default',
            poke_interval=60,
            timeout=3600,
            mode='poke',
        )

        # PythonOperator to log the detection
        log_detection = PythonOperator(
            task_id='log_pdf_detection',
            python_callable=log_detected_files,
            provide_context=True,
        )

        # Task dependency
        watch_folder >> log_detection

except Exception as e:
    logger.error(f"Failed to initialize DAG pdf_file_watcher: {str(e)}")
    raise

# Verification log
logger.info("DAG pdf_file_watcher loaded successfully")<|MERGE_RESOLUTION|>--- conflicted
+++ resolved
@@ -17,12 +17,8 @@
     'email_on_retry': False,
     'retries': 1,
 }
-<<<<<<< HEAD
 
 # Function to log detected files with error handling
-=======
-# Function to log detected files
->>>>>>> b86fff11
 def log_detected_files(**context):
     try:
         file_path = context['task_instance'].xcom_pull(task_ids='watch_for_pdfs')
