from airflow import DAG
from airflow.operators.python import PythonOperator, BranchPythonOperator
from airflow.operators.dummy import DummyOperator
from airflow.operators.trigger_dagrun import TriggerDagRunOperator
from airflow.models import Variable
from datetime import datetime, timedelta
import os
import json
import time
import logging
import base64
from google.oauth2.credentials import Credentials
from googleapiclient.discovery import build
import re
from langchain_community.document_loaders import PyPDFLoader

# Default DAG arguments
default_args = {
    "owner": "lowtouch.ai_developers",
    "depends_on_past": False,
    "start_date": datetime(2024, 2, 24),
    "retries": 1,
    "retry_delay": timedelta(seconds=15),
}

ODOO_FROM_ADDRESS = Variable.get("INVOFLUX_FROM_ADDRESS")  
GMAIL_CREDENTIALS = Variable.get("INVOFLUX_GMAIL_CREDENTIALS")  
LAST_PROCESSED_EMAIL_FILE = "/appz/cache/last_processed_email.json"
ATTACHMENT_DIR = "/appz/data/attachments/"

def authenticate_gmail():
    """Authenticate Gmail API and verify the correct email account is used."""
    creds = Credentials.from_authorized_user_info(GMAIL_CREDENTIALS)
    service = build("gmail", "v1", credentials=creds)
    profile = service.users().getProfile(userId="me").execute()
    logged_in_email = profile.get("emailAddress", "")
    if logged_in_email.lower() != ODOO_FROM_ADDRESS.lower():
        raise ValueError(f"Wrong Gmail account! Expected {ODOO_FROM_ADDRESS}, but got {logged_in_email}")
    logging.info(f"Authenticated Gmail Account: {logged_in_email}")
    return service

def get_last_checked_timestamp():
    """Retrieve the last processed timestamp, ensuring it's in milliseconds."""
    if os.path.exists(LAST_PROCESSED_EMAIL_FILE):
        with open(LAST_PROCESSED_EMAIL_FILE, "r") as f:
            last_checked = json.load(f).get("last_processed", None)
            if last_checked:
                logging.info(f"Retrieved last processed email timestamp (milliseconds): {last_checked}")
                return last_checked
    current_timestamp_ms = int(time.time() * 1000)
    logging.info(f"No previous timestamp, initializing to {current_timestamp_ms}")
    update_last_checked_timestamp(current_timestamp_ms)
    return current_timestamp_ms

def update_last_checked_timestamp(timestamp):
    """Ensure the timestamp is stored in milliseconds."""
    os.makedirs(os.path.dirname(LAST_PROCESSED_EMAIL_FILE), exist_ok=True)
    with open(LAST_PROCESSED_EMAIL_FILE, "w") as f:
        json.dump({"last_processed": timestamp}, f)
    logging.info(f"Updated last processed email timestamp (milliseconds): {timestamp}")

def sanitize_text(text: str) -> str:
    """Sanitize text by removing or replacing problematic characters."""
    text = re.sub(r'[^\x20-\x7E]+', ' ', text)
    text = re.sub(r'\s+', ' ', text).strip()
    return text

def pdf_to_markdown(pdf_path: str) -> dict:
    """Extracts text from a PDF and returns serializable data using PyPDFLoader."""
    try:
        if not os.path.exists(pdf OsPath(pdf_path):
            logging.error(f"PDF file not found: {pdf_path}")
            return {"content": "", "metadata": {}}
        loader = PyPDFLoader(pdf_path)
        documents = loader.load()
        if not documents:
            logging.warning(f"No content extracted from PDF: {pdf_path}")
            return {"content": "", "metadata": {}}
        # Extract serializable data from Document objects
        extracted_content = "\n".join(doc.page_content for doc in documents)
        metadata = [doc.metadata for doc in documents]  # List of metadata dictionaries
        if not extracted_content.strip():
            logging.info(f"Extracted content is empty for PDF: {pdf_path}")
            return {"content": "", "metadata": metadata}
        logging.info(f"Extracted content from PDF {pdf_path}: {extracted_content[:100]}...")
        # Return a dictionary with sanitized content and metadata
        sanitized_content = sanitize_text(extracted_content)
        return {
            "content": f"```Invoice Content\n{sanitized_content}\n```",
            "metadata": metadata
        }
    except Exception as e:
        logging.error(f"Error extracting PDF {pdf_path}: {str(e)}", exc_info=True)
        return {"content": str(e), "metadata": {}}

def fetch_unread_emails(**kwargs):
    """Fetch unread emails and their attachments after the last processed email timestamp."""
    service = authenticate_gmail()
    last_checked_timestamp = get_last_checked_timestamp()
    query = f"is:unread after:{last_checked_timestamp // 1000}"
    logging.info(f"Fetching emails with query: {query}")
    results = service.users().messages().list(userId="me", labelIds=["INBOX"], q=query).execute()
    messages = results.get("messages", [])
    logging.info(f"Found {len(messages)} unread emails.")
    unread_emails = []
    max_timestamp = last_checked_timestamp
    os.makedirs(ATTACHMENT_DIR, exist_ok=True)

    for msg in messages:
        msg_data = service.users().messages().get(userId="me", id=msg["id"], format="full").execute()
        headers = {header["name"]: header["value"] for header in msg_data["payload"]["headers"]}
        sender = headers.get("From", "").lower()
        timestamp = int(msg_data["internalDate"])
        if "no-reply" in sender or timestamp <= last_checked_timestamp:
            logging.info(f"Skipping email from {sender} (timestamp: {timestamp})")
            continue
        body = msg_data.get("snippet", "")
        attachments = []
        if "parts" in msg_data["payload"]:
            for part in msg_data["payload"].get("parts", []):
                if part.get("filename") and part.get("body", {}).get("attachmentId"):
                    attachment_id = part["body"]["attachmentId"]
                    attachment_data = service.users().messages().attachments().get(
                        userId="me", messageId=msg["id"], id=attachment_id
                    ).execute()
                    file_data = base64.urlsafe_b64decode(attachment_data["data"].encode("UTF-8"))
                    filename = part["filename"]
                    mime_type = part.get("mimeType", "application/octet-stream")
                    attachment_path = os.path.join(ATTACHMENT_DIR, f"{msg['id']}_{filename}")
                    with open(attachment_path, "wb") as f:
                        f.write(file_data)
                    extracted_content = {}
                    if mime_type == "application/pdf":
                        extracted_content = pdf_to_markdown(attachment_path)
<<<<<<< HEAD
                        logging.info(f"Extracted content from PDF {filename}: {extracted_content['content'][:100]}...")
=======
                        logging.info(f"Extracted content from PDF {filename}: {extracted_content}...")
>>>>>>> 5a83c382
                    attachments.append({
                        "filename": filename,
                        "mime_type": mime_type,
                        "path": attachment_path,
                        "extracted_content": extracted_content
                    })
                    logging.info(f"Saved attachment: {filename} at {attachment_path}")
        email_object = {
            "id": msg["id"],
            "threadId": msg_data.get("threadId"),
            "headers": headers,
            "content": body,
            "timestamp": timestamp,
            "attachments": attachments
        }
        logging.info(f"Adding unread email with {len(attachments)} attachments: {email_object}")
        unread_emails.append(email_object)
        if timestamp > max_timestamp:
            max_timestamp = timestamp
    if unread_emails:
        update_last_checked_timestamp(max_timestamp)
    kwargs['ti'].xcom_push(key="unread_emails", value=unread_emails)
    return unread_emails

def branch_function(**kwargs):
    """Decide which task to execute based on the presence of unread emails."""
    ti = kwargs['ti']
    unread_emails = ti.xcom_pull(task_ids="fetch_unread_emails", key="unread_emails")
    if unread_emails and len(unread_emails) > 0:
        logging.info("Unread emails found, proceeding to trigger response tasks.")
        return "trigger_email_response_task"
    else:
        logging.info("No unread emails found, proceeding to no_email_found_task.")
        return "no_email_found_task"

def trigger_response_tasks(**kwargs):
    """Trigger 'invoflux_send_message_email' for each unread email with attachments."""
    ti = kwargs['ti']
    unread_emails = ti.xcom_pull(task_ids="fetch_unread_emails", key="unread_emails")
    logging.info(f"Retrieved {len(unread_emails) if unread_emails else 0} unread emails from XCom.")
    if not unread_emails:
        logging.info("No unread emails found in XCom, skipping trigger.")
        return
    for email in unread_emails:
        task_id = f"trigger_response_{email['id'].replace('-', '_')}"
        logging.info(f"Triggering Response DAG with email data and {len(email['attachments'])} attachments: {email}")
        trigger_task = TriggerDagRunOperator(
            task_id=task_id,
            trigger_dag_id="invoflux_send_message_email",
            conf={"email_data": email},
        )
        trigger_task.execute(context=kwargs)
    ti.xcom_push(key="unread_emails", value=[])

def no_email_found(**kwargs):
    """Log when no emails are found."""
    logging.info("No new emails found to process.")

readme_path = os.path.join(os.path.dirname(os.path.realpath(__file__)), 'mailbox_monitor.md')
with open(readme_path, 'r') as file:
    readme_content = file.read()

# Define DAG
with DAG("invoflux_monitor_mailbox",
         default_args=default_args,
         schedule_interval=timedelta(minutes=1),
         catchup=False,
         doc_md=readme_content,
         tags=["mailbox", "odoo", "monitor"]) as dag:

    fetch_emails_task = PythonOperator(
        task_id="fetch_unread_emails",
        python_callable=fetch_unread_emails,
        provide_context=True
    )

    branch_task = BranchPythonOperator(
        task_id="branch_task",
        python_callable=branch_function,
        provide_context=True
    )

    trigger_email_response_task = PythonOperator(
        task_id="trigger_email_response_task",
        python_callable=trigger_response_tasks,
        provide_context=True
    )

    no_email_found_task = PythonOperator(
        task_id="no_email_found_task",
        python_callable=no_email_found,
        provide_context=True
    )

    # Set task dependencies
    fetch_emails_task >> branch_task
    branch_task >> [trigger_email_response_task, no_email_found_task]<|MERGE_RESOLUTION|>--- conflicted
+++ resolved
@@ -132,11 +132,10 @@
                     extracted_content = {}
                     if mime_type == "application/pdf":
                         extracted_content = pdf_to_markdown(attachment_path)
-<<<<<<< HEAD
+
                         logging.info(f"Extracted content from PDF {filename}: {extracted_content['content'][:100]}...")
-=======
-                        logging.info(f"Extracted content from PDF {filename}: {extracted_content}...")
->>>>>>> 5a83c382
+
+
                     attachments.append({
                         "filename": filename,
                         "mime_type": mime_type,
